# Copyright 2015 The TensorFlow Authors. All Rights Reserved.
#
# Licensed under the Apache License, Version 2.0 (the "License");
# you may not use this file except in compliance with the License.
# You may obtain a copy of the License at
#
#     http://www.apache.org/licenses/LICENSE-2.0
#
# Unless required by applicable law or agreed to in writing, software
# distributed under the License is distributed on an "AS IS" BASIS,
# WITHOUT WARRANTIES OR CONDITIONS OF ANY KIND, either express or implied.
# See the License for the specific language governing permissions and
# limitations under the License.
# ==============================================================================

"""Momentum for TensorFlow."""
from __future__ import absolute_import
from __future__ import division
from __future__ import print_function

from tensorflow.python.framework import ops
from tensorflow.python.ops import math_ops
from tensorflow.python.training import optimizer
from tensorflow.python.training import training_ops
<<<<<<< HEAD
from tensorflow.python.framework import dtypes
=======
from tensorflow.python.util.tf_export import tf_export
>>>>>>> b8f262c0


@tf_export(v1=["train.MomentumOptimizer"])
class MomentumOptimizer(optimizer.Optimizer):
  """Optimizer that implements the Momentum algorithm.

  Computes (if `use_nesterov = False`):

  ```
  accumulation = momentum * accumulation + gradient
  variable -= learning_rate * accumulation
  ```

  Note that in the dense version of this algorithm, `accumulation` is updated
  and applied regardless of a gradient's value, whereas the sparse version (when
  the gradient is an `IndexedSlices`, typically because of `tf.gather` or an
  embedding) only updates variable slices and corresponding `accumulation` terms
  when that part of the variable was used in the forward pass.
  """

  def __init__(self, learning_rate, momentum,
               use_locking=False, name="Momentum", use_nesterov=False):
    """Construct a new Momentum optimizer.

    Args:
      learning_rate: A `Tensor` or a floating point value.  The learning rate.
      momentum: A `Tensor` or a floating point value.  The momentum.
      use_locking: If `True` use locks for update operations.
      name: Optional name prefix for the operations created when applying
        gradients.  Defaults to "Momentum".
      use_nesterov: If `True` use Nesterov Momentum.
        See [Sutskever et al., 2013](
        http://jmlr.org/proceedings/papers/v28/sutskever13.pdf).
        This implementation always computes gradients at the value of the
        variable(s) passed to the optimizer. Using Nesterov Momentum makes the
        variable(s) track the values called `theta_t + mu*v_t` in the paper.
        This implementation is an approximation of the original formula, valid 
        for high values of momentum. It will compute the "adjusted gradient" 
        in NAG by assuming that the new gradient will be estimated by the 
        current average gradient plus the product of momentum and the change 
        in the average gradient.

    @compatibility(eager)
    When eager execution is enabled, `learning_rate` and `momentum` can each be
    a callable that takes no arguments and returns the actual value to use. This
    can be useful for changing these values across different invocations of
    optimizer functions.
    @end_compatibility
    """
    super(MomentumOptimizer, self).__init__(use_locking, name)
    self._learning_rate = learning_rate
    self._momentum = momentum
    self._use_nesterov = use_nesterov

  def _valid_dtypes(self):
    """Valid types for loss, variables and gradients.
    Adam does not only allow float types but also complex types.
    Returns:
    Valid types for loss, variables and gradients.
    """
    return set([dtypes.float16, dtypes.float32, dtypes.float64, dtypes.complex64, dtypes.complex128])

  def _create_slots(self, var_list):
    for v in var_list:
      self._zeros_slot(v, "momentum", self._name)

  def _prepare(self):
    learning_rate = self._learning_rate
    if callable(learning_rate):
      learning_rate = learning_rate()
    self._learning_rate_tensor = ops.convert_to_tensor(learning_rate,
                                                       name="learning_rate")
    momentum = self._momentum
    if callable(momentum):
      momentum = momentum()
    self._momentum_tensor = ops.convert_to_tensor(momentum, name="momentum")

  def _apply_dense(self, grad, var):
    mom = self.get_slot(var, "momentum")
    return training_ops.apply_momentum(
        var, mom,
        math_ops.cast(self._learning_rate_tensor, var.dtype.base_dtype),
        grad,
        math_ops.cast(self._momentum_tensor, var.dtype.base_dtype),
        use_locking=self._use_locking,
        use_nesterov=self._use_nesterov).op

  def _resource_apply_dense(self, grad, var):
    mom = self.get_slot(var, "momentum")
    return training_ops.resource_apply_momentum(
        var.handle, mom.handle,
        math_ops.cast(self._learning_rate_tensor, grad.dtype.base_dtype),
        grad,
        math_ops.cast(self._momentum_tensor, grad.dtype.base_dtype),
        use_locking=self._use_locking,
        use_nesterov=self._use_nesterov)

  def _apply_sparse(self, grad, var):
    mom = self.get_slot(var, "momentum")
    return training_ops.sparse_apply_momentum(
        var, mom,
        math_ops.cast(self._learning_rate_tensor, var.dtype.base_dtype),
        grad.values, grad.indices,
        math_ops.cast(self._momentum_tensor, var.dtype.base_dtype),
        use_locking=self._use_locking,
        use_nesterov=self._use_nesterov).op

  def _resource_apply_sparse(self, grad, var, indices):
    mom = self.get_slot(var, "momentum")
    return training_ops.resource_sparse_apply_momentum(
        var.handle, mom.handle,
        math_ops.cast(self._learning_rate_tensor, grad.dtype),
        grad, indices,
        math_ops.cast(self._momentum_tensor, grad.dtype),
        use_locking=self._use_locking,
        use_nesterov=self._use_nesterov)<|MERGE_RESOLUTION|>--- conflicted
+++ resolved
@@ -22,12 +22,9 @@
 from tensorflow.python.ops import math_ops
 from tensorflow.python.training import optimizer
 from tensorflow.python.training import training_ops
-<<<<<<< HEAD
-from tensorflow.python.framework import dtypes
-=======
 from tensorflow.python.util.tf_export import tf_export
->>>>>>> b8f262c0
 
+from tensorflow.python.framework import dtypes # NBPM: type checking
 
 @tf_export(v1=["train.MomentumOptimizer"])
 class MomentumOptimizer(optimizer.Optimizer):
@@ -63,10 +60,10 @@
         This implementation always computes gradients at the value of the
         variable(s) passed to the optimizer. Using Nesterov Momentum makes the
         variable(s) track the values called `theta_t + mu*v_t` in the paper.
-        This implementation is an approximation of the original formula, valid 
-        for high values of momentum. It will compute the "adjusted gradient" 
-        in NAG by assuming that the new gradient will be estimated by the 
-        current average gradient plus the product of momentum and the change 
+        This implementation is an approximation of the original formula, valid
+        for high values of momentum. It will compute the "adjusted gradient"
+        in NAG by assuming that the new gradient will be estimated by the
+        current average gradient plus the product of momentum and the change
         in the average gradient.
 
     @compatibility(eager)
